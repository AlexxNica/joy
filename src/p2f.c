--- conflicted
+++ resolved
@@ -224,13 +224,9 @@
 
 char *ipfix_export_remote_host = NULL;
 
-<<<<<<< HEAD
+char *ipfix_export_template = NULL;
+
 char *aux_resource_path = NULL;
-=======
-char *ipfix_export_template = NULL;
-
-char *tls_fingerprint_file = NULL;
->>>>>>> 72b5f7c3
 
 zfile output = NULL;
 
